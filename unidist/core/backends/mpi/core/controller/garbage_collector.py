# Copyright (C) 2021-2022 Modin authors
#
# SPDX-License-Identifier: Apache-2.0

"""`GarbageCollector` functionality."""

import time

import unidist.core.backends.mpi.core.common as common
import unidist.core.backends.mpi.core.communication as communication
from unidist.core.backends.mpi.core.async_operations import AsyncOperations
from unidist.core.backends.mpi.core.serialization import SimpleDataSerializer
from unidist.core.backends.mpi.core.controller.object_store import object_store
from unidist.core.backends.mpi.core.controller.common import initial_worker_number


logger = common.get_logger("utils", "utils.log")


class GarbageCollector:
    """
    Class that tracks deleted data IDs and cleans worker's object storage.

    Parameters
    ----------
    object_store : unidist.core.backends.mpi.executor.ObjectStore
        Reference to the local object storage.

    Notes
    -----
    Cleanup relies on internal threshold settings.
    """

    def __init__(self, object_store):
        # Cleanup frequency settings
        self._cleanup_counter = 1
        self._cleanup_threshold = 5
        self._time_threshold = 1  # seconds
        self._timestamp = 0  # seconds
        # Cleanup list of DataIDs
        self._cleanup_list = []
        self._cleanup_list_threshold = 10
        # Reference to the global object store
        self._object_store = object_store
        # Task submitted counter
        self._task_counter = 0

    def _send_cleanup_request(self, cleanup_list):
        """
        Send a list of data IDs to be deleted for each worker to cleanup local storages.

        Parameters
        ----------
        cleanup_list : list
            List of data IDs.
        """
        logger.debug(
            "Send cleanup list - {}".format(
                common.unwrapped_data_ids_list(cleanup_list)
            )
        )
        mpi_state = communication.MPIState.get_instance()
        # Cache serialized list of data IDs
        s_cleanup_list = SimpleDataSerializer().serialize_pickle(cleanup_list)
        async_operations = AsyncOperations.get_instance()
<<<<<<< HEAD
        mpi_state = communication.MPIState.get_instance()
=======
>>>>>>> ff90099a
        cur_rank = mpi_state.rank if mpi_state is not None else 0
        for rank_id in range(initial_worker_number, mpi_state.world_size):
            if rank_id != cur_rank:
                h_list = communication.isend_serialized_operation(
                    mpi_state.comm,
                    common.Operation.CLEANUP,
                    s_cleanup_list,
                    rank_id,
                )
                async_operations.extend(h_list)

    def increment_task_counter(self):
        """
        Track task submission number.

        Notes
        -----
        For cleanup purpose.
        """
        self._task_counter += 1

    def collect(self, data_id):
        """
        Track ID destruction.

        This ID is out of scope, it's associated data should be cleared.

        Parameters
        ----------
        data_id : unidist.core.backends.mpi.core.common.MasterDataID
            An ID to data
        """
        self._cleanup_list.append(data_id)

    def regular_cleanup(self):
        """
        Cleanup all garbage collected IDs from local and all workers object storages.

        Cleanup triggers based on internal threshold settings.
        """
        logger.debug("Cleanup list len - {}".format(len(self._cleanup_list)))
        logger.debug(
            "Cleanup counter {}, threshold reached - {}".format(
                self._cleanup_counter,
                (self._cleanup_counter % self._cleanup_threshold) == 0,
            )
        )
        async_operations = AsyncOperations.get_instance()
        # Check completion status of previous async MPI routines
        async_operations.check()
        if len(self._cleanup_list) > self._cleanup_list_threshold:
            if self._cleanup_counter % self._cleanup_threshold == 0:
                timestamp_snapshot = time.perf_counter()
                if (timestamp_snapshot - self._timestamp) > self._time_threshold:
                    logger.debug("Cleanup counter {}".format(self._cleanup_counter))

                    mpi_state = communication.MPIState.get_instance()
                    # Compare submitted and executed tasks
                    # We use a blocking send here because we have to wait for
                    # completion of the communication, which is necessary for the pipeline to continue.
                    communication.mpi_send_object(
                        mpi_state.comm,
                        common.Operation.GET_TASK_COUNT,
                        communication.MPIRank.MONITOR,
                    )
                    executed_task_counter = communication.recv_simple_operation(
                        mpi_state.comm,
                        communication.MPIRank.MONITOR,
                    )

                    logger.debug(
                        "Submitted task count {} vs executed task count {}".format(
                            self._task_counter, executed_task_counter
                        )
                    )
                    if executed_task_counter == self._task_counter:
                        self._send_cleanup_request(self._cleanup_list)
                        # Clear the remaining references
                        self._object_store.clear(self._cleanup_list)
                        self._cleanup_list.clear()
                        self._cleanup_counter += 1
                        self._timestamp = time.perf_counter()
            else:
                self._cleanup_counter += 1


garbage_collector = GarbageCollector(object_store)<|MERGE_RESOLUTION|>--- conflicted
+++ resolved
@@ -63,13 +63,8 @@
         # Cache serialized list of data IDs
         s_cleanup_list = SimpleDataSerializer().serialize_pickle(cleanup_list)
         async_operations = AsyncOperations.get_instance()
-<<<<<<< HEAD
-        mpi_state = communication.MPIState.get_instance()
-=======
->>>>>>> ff90099a
-        cur_rank = mpi_state.rank if mpi_state is not None else 0
         for rank_id in range(initial_worker_number, mpi_state.world_size):
-            if rank_id != cur_rank:
+            if rank_id != mpi_state.rank:
                 h_list = communication.isend_serialized_operation(
                     mpi_state.comm,
                     common.Operation.CLEANUP,
